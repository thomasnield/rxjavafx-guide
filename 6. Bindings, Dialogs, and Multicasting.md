--- conflicted
+++ resolved
@@ -283,11 +283,7 @@
 
 ### Handling Errors with Reactive Bindings
 
-<<<<<<< HEAD
 When you create a JavaFX `Binding<T>` off an `Observable<T>`, it usually is a good idea to pass a lambda to handle the `onError()` event. Otherwise errors may go unnoticed and unhandled. Try to make this part of your best practices, even if we do not do this for the rest of the book (for sake of brevity).
-=======
-When you create a JavaFX `Binding<T>` off an `Observable<T>`, it is usually a good idea to pass a lambda arugment to handle any `onError()` event. Otherwise, errors may go unnoticed and unhandled. Try to make this a practice, even if we do not do this for the rest of the book (for sake of brevity).
->>>>>>> b994b591
 
 **Java**
 
@@ -310,22 +306,15 @@
 
 ### Disposing Bindings
 
-<<<<<<< HEAD
 If we are going to remove records from a `TableView`. we will need to dispose any Bindings that exist on each item. This will `unsubscribe()` the `Binding` from the RxJava `Observable` to prevent any memory leaks and free resources.
 
 It is good practice to put a method on your domain type that will dispose all Bindings on that item. For our `Person`, we will want to `dispose()` the age `Binding` when that `Person` is no longer needed.
-=======
-If we are going to remove records from a `TableView`, we will need to dispose any Bindings that exist on each one, especially if they are built off infinite or long-running Observables. Disposing a `Binding` will `unsubscribe()` it from the RxJava `Observable` and free any resources. Note this is not critical for quick-running, finite Observables which will unsubscribe themselves. But long-running and inifinite Observables need to be tracked and unsubscribed once they are no longer needed.
-
-To handle dispoal, it is good practice to put a method on your domain type that will dispose all Bindings on that instance. For our `Person`, we will want to `dispose()` the age `Binding` when we are done with that `Person` instance.
->>>>>>> b994b591
 
 **Java**
 
 ```java
 public final class Person {
 
-<<<<<<< HEAD
     // existing code
 
     public void dispose() {
@@ -388,9 +377,6 @@
     public Binding<Long> getAge() {
         return age;
     }
-=======
-    . . .
->>>>>>> b994b591
 
     public void dispose() {
         bindings.dispose();
@@ -402,8 +388,9 @@
 
 ```kotlin
 class Person(name: String, birthday: LocalDate) {
-
-<<<<<<< HEAD
+    var name by property(name)
+    fun nameProperty() = getProperty(Person::name)
+
     var birthday by property(birthday)
     fun birthdayProperty() = getProperty(Person::birthday)
 
@@ -413,9 +400,6 @@
             .map { ChronoUnit.YEARS.between(it,LocalDate.now()) }
             .toBinding { it.printStackTrace() }
             .addTo(bindings)
-=======
-     . . .
->>>>>>> b994b591
 
     val isAdult = age.toObservable()
             .map { it >= 18 }
@@ -426,7 +410,6 @@
 }
 ```
 
-<<<<<<< HEAD
 ### Lazy Bindings
 
 When you create a `Binding<T>` off an `Observable<T>`, it will subscribe eagerly and request emissions immediately. There may be situtations you would rather a `Binding<T>` be lazy and not subscribe to the `Observable<T>` until a value is first needed (specifically, when `getValue()` is called). This is particularly helpful for data controls like `TableView` where only visible records in view will request values. If you scroll really quickly, it will only request values when you slow down on a set of records. This way, the `TableView` does not have to calculate all values for all records, but rather just the ones you see.
@@ -473,12 +456,5 @@
 Alert(Alert.AlertType.CONFIRMATION, "Are you sure you want to do this?")
    .toObservable()
    .subscribe { println("You pressed " + response.text) }
-=======
-Whenever you remove items from the `TableView`, call `dispose()` on each one first. If your domain type has several Bindings, you can quickly add them to a `CompositeBinding` which is the `Binding` equivalent to a `CompositeSubscriber`. It will hold a collection of Bindings that you can `dispose()` all at once.
-
-
-**Java**
-
-```java
->>>>>>> b994b591
-```+```
+But Dialogs typcially become more useful in a `flatMap()`. If you `flatMap()` a `Button`'s ActionEvents to a `Dialog` response, you